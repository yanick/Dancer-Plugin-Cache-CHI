--- conflicted
+++ resolved
@@ -1,24 +1,16 @@
 Revision history for Dancer::Plugin::Cache::CHI
 
-1.3.1 2012-09-26
- [BUG FIXES]
-
- [DOCUMENTATION]
-
-<<<<<<< HEAD
+1.4.0 2013-01-07
  [ENHANCEMENTS]
  - Now Dancer 2 compatible.
 
- [NEW FEATURES]
-
  [STATISTICS]
+ - code churn: 5 files changed, 146 insertions(+), 56 deletions(-)
 
 1.3.1 2012-09-26
  [BUG FIXES]
  - working around regression in Dancer 1.31
 
-=======
->>>>>>> 3e2402d6
  [STATISTICS]
  - code churn: 3 files changed, 15 insertions(+), 4 deletions(-)
 
