--- conflicted
+++ resolved
@@ -3,7 +3,7 @@
   $Dancer::Plugin::Cache::CHI::AUTHORITY = 'cpan:YANICK';
 }
 {
-  $Dancer::Plugin::Cache::CHI::VERSION = '1.3.0';
+  $Dancer::Plugin::Cache::CHI::VERSION = '1.3.1';
 }
 # ABSTRACT: Dancer plugin to cache response content (and anything else)
 
@@ -84,8 +84,11 @@
         if ( $honor_no_cache ) {
             my $req =  Dancer::SharedData->request;
 
-            return if $req->header('Cache-Control') eq 'no-cache'
-                   or $req->header('Pragma')        eq 'no-cache';
+            return if grep { 
+                # eval is there to protect from a regression in Dancer 1.31
+                # where headers can be undef
+                eval { $req->header($_) } eq 'no-cache' 
+            } qw/ Cache-Control Pragma /;
         }
 
         Dancer::SharedData->response(
@@ -146,7 +149,7 @@
 
 =head1 VERSION
 
-version 1.3.0
+version 1.3.1
 
 =head1 SYNOPSIS
 
@@ -247,46 +250,6 @@
 so the same route requested with different parameters will yield the same
 cached content. Caveat emptor.
 
-<<<<<<< HEAD
-=======
-=cut
-
-register check_page_cache => sub {
-    hook before => sub {
-        # Instead halt() now we use a more correct method - setting of a
-        # response to Dancer::Response object for a more correct returning of
-        # some HTTP headers (X-Powered-By, Server)
-
-        my $cached = cache()->get( $cache_page_key_generator->() )
-            or return;
-
-        if ( $honor_no_cache ) {
-            my $req =  Dancer::SharedData->request;
-
-            return if grep { 
-                # eval is there to protect from a regression in Dancer 1.31
-                # where headers can be undef
-                eval { $req->header($_) } eq 'no-cache' 
-            } qw/ Cache-Control Pragma /;
-        }
-
-        Dancer::SharedData->response(
-            Dancer::Response->new(
-                ref $cached eq 'HASH'
-                ?
-                (
-                    status       => $cached->{status},
-                    headers      => $cached->{headers},
-                    content      => $cached->{content}
-                )
-                :
-                ( content => $cached )
-            )
-        );
-    };
-};
-
->>>>>>> 59957c3e
 =head2 cache_page($content, $expiration)
 
 Caches the I<$content> to be served to subsequent requests.
