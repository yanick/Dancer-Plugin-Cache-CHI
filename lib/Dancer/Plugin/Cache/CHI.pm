--- conflicted
+++ resolved
@@ -3,7 +3,7 @@
   $Dancer::Plugin::Cache::CHI::AUTHORITY = 'cpan:YANICK';
 }
 {
-  $Dancer::Plugin::Cache::CHI::VERSION = '1.3.1';
+  $Dancer::Plugin::Cache::CHI::VERSION = '1.4.0';
 }
 # ABSTRACT: Dancer plugin to cache response content (and anything else)
 
@@ -18,7 +18,6 @@
 use Carp;
 use CHI;
 
-<<<<<<< HEAD
 use Dancer::Plugin;
 
 use Moo;
@@ -35,7 +34,6 @@
     register_hook 'before_create_cache';
 }
 
-=======
 
 my %cache;     
 my $cache_page; # actually hold the ref to the args
@@ -60,230 +58,6 @@
 };
 
 register cache => sub {
-    return  $cache{$_[0]} ||= _create_cache( @_ );
-};
-
-my $honor_no_cache = 0;
-
-sub _create_cache {
-    my $namespace = shift;
-    my $args = shift || {};
-
-    Dancer::Factory::Hook->execute_hooks( 'before_create_cache' );
-
-    my %setting = %{ plugin_setting() };
-
-    $setting{namespace} = $namespace if defined $namespace;
-
-    while( my ( $k, $v ) = each %$args ) {
-        $setting{$k} = $v;
-    }
-
-    $honor_no_cache = delete $setting{honor_no_cache}
-        if exists $setting{honor_no_cache};
-
-    return CHI->new(%setting);
-}
-
-
-
-register check_page_cache => sub {
-    hook before => sub {
-        # Instead halt() now we use a more correct method - setting of a
-        # response to Dancer::Response object for a more correct returning of
-        # some HTTP headers (X-Powered-By, Server)
-
-        my $cached = cache()->get( $cache_page_key_generator->() )
-            or return;
-
-        if ( $honor_no_cache ) {
-            my $req =  Dancer::SharedData->request;
-
-            return if grep { 
-                # eval is there to protect from a regression in Dancer 1.31
-                # where headers can be undef
-                eval { $req->header($_) } eq 'no-cache' 
-            } qw/ Cache-Control Pragma /;
-        }
-
-        Dancer::SharedData->response(
-            Dancer::Response->new(
-                ref $cached eq 'HASH'
-                ?
-                (
-                    status       => $cached->{status},
-                    headers      => $cached->{headers},
-                    content      => $cached->{content}
-                )
-                :
-                ( content => $cached )
-            )
-        );
-    };
-};
-
-
-register cache_page => sub {
-    my ( $content, @args ) = @_;
-
-    $cache_page = \@args;
-
-    return $content;
-};
-
-
-
-register cache_page_key => sub {
-    return $cache_page_key_generator->();
-};
-
-
-register cache_page_key_generator => sub {
-    $cache_page_key_generator = shift;
-};
-
-
-for my $method ( qw/ set get remove clear compute / ) {
-    register 'cache_'.$method => sub {
-        return cache()->$method( @_ );
-    }
-}
-
-Dancer::Factory::Hook->instance->install_hooks(qw/ before_create_cache /);
-
-
-register_plugin;
-
-
-
-=pod
-
-=head1 NAME
-
-Dancer::Plugin::Cache::CHI - Dancer plugin to cache response content (and anything else)
-
-=head1 VERSION
-
-version 1.3.1
-
->>>>>>> 3e2402d6
-=head1 SYNOPSIS
-
-In your configuration:
-
-    plugins:
-        'Cache::CHI':
-            driver: Memory
-            global: 1
-
-In your application:
-
-    use Dancer ':syntax';
-    use Dancer::Plugin::Cache::CHI;
-
-    # caching pages' response
-
-    check_page_cache;
-
-    get '/cache_me' => sub {
-        cache_page template 'foo';
-    };
-
-    # using the helper functions
-
-    get '/clear' => sub {
-        cache_clear;
-    };
-
-    put '/stash' => sub {
-        cache_set secret_stash => request->body;
-    };
-
-    get '/stash' => sub {
-        return cache_get 'secret_stash';
-    };
-
-    del '/stash' => {
-        return cache_remove 'secret_stash';
-    };
-
-    # using the cache directly
-
-    get '/something' => sub {
-        my $thingy = cache->compute( 'thingy', sub { compute_thingy() } );
-
-        return template 'foo' => { thingy => $thingy };
-    };
-
-=head1 DESCRIPTION
-
-This plugin provides Dancer with an interface to a L<CHI> cache. Also, it
-includes a mechanism to easily cache the response of routes.
-
-=head1 CONFIGURATION
-
-Unrecognized configuration elements are passed directly to the L<CHI> object's
-constructor. For example, the configuration given in the L</SYNOPSIS>
-will create a cache object equivalent to
-
-    $cache = CHI->new( driver => 'Memory', global => 1, );
-
-=head2 honor_no_cache
-
-If the parameter 'C<honor_no_cache>' is set to true, a request with the http
-header 'C<Cache-Control>' or 'C<Pragma>' set to 'I<no-cache>' will ignore any
-content cached via 'C<cache_page>' and will have the page regenerated anew.
-
-=head1 KEYWORDS
-
-=head2 cache
-
-Returns the L<CHI> cache object.
-
-=head2 cache $namespace, \%args
-
-L<CHI> only allows one namespace per object. But you can create more caches by
-using I<cache $namespace, \%args>. The new cache uses the arguments as defined in
-the configuration, which values can be overriden by the optional arguments
-(which are only used on the first invocation of the namespace).
-
-    get '/memory' => sub {
-        cache('elephant')->get( 'stuff' );
-    };
-
-    get '/goldfish' => sub {
-        cache( 'goldfish' => { expires_in => 300 } )->get( 'stuff' );
-    };
-
-Note that all the other keywords (C<cache_page>, C<cache_set>, etc) will still
-use the main cache object.
-
-<<<<<<< HEAD
-=cut
-
-my %cache;     
-my $cache_page; # actually hold the ref to the args
-my $cache_page_key_generator = sub {
-    return request()->{path_info};
-};
-
-hook after => sub {
-    return unless $cache_page;
-
-    my $resp = shift;
-    cache()->set( $cache_page_key_generator->(),
-        {
-            status      => $resp->status,
-            headers     => $resp->headers_to_array,
-            content     => $resp->content
-        },
-        @$cache_page,
-    );
-
-    $cache_page = undef;
-};
-
-register cache => sub {
     shift if $dancer_version >= 2;
     return  $cache{$_[0]//''} ||= _create_cache( @_ );
 };
@@ -316,18 +90,6 @@
 }
 
 
-=======
->>>>>>> 3e2402d6
-=head2 check_page_cache
-
-If invoked, returns the cached response of a route, if available.
-
-The C<path_info> attribute of the request is used as the key for the route,
-so the same route requested with different parameters will yield the same
-cached content. Caveat emptor.
-
-<<<<<<< HEAD
-=cut
 
 register check_page_cache => sub {
     shift if $dancer_version >= 2;
@@ -392,17 +154,6 @@
     hook before => $hook;
 };
 
-=======
->>>>>>> 3e2402d6
-=head2 cache_page($content, $expiration)
-
-Caches the I<$content> to be served to subsequent requests.
-The headers and http status of the response are also cached.
-
-The I<$expiration> parameter is optional.
-
-<<<<<<< HEAD
-=cut
 
 register cache_page => sub {
     shift if $dancer_version >= 2;
@@ -414,16 +165,6 @@
     return $content;
 };
 
-=======
->>>>>>> 3e2402d6
-=head2 cache_page_key
-
-Returns the cache key used by 'C<cache_page>'. Defaults to
-to the request's I<path_info>, but can be modified via
-I<cache_page_key_generator>.
-
-<<<<<<< HEAD
-=cut
 
 
 register cache_page_key => sub {
@@ -431,42 +172,12 @@
     return $cache_page_key_generator->();
 };
 
-=======
->>>>>>> 3e2402d6
-=head2 cache_page_key_generator( \&sub )
-
-Sets the function that generates the cache key for I<cache_page>.
-
-For example, to have the key contains both information about the request's
-hostname and path_info (useful to deal with multi-machine applications):
-
-    cache_page_key_generator sub {
-        return join ':', request()->host, request()->path_info;
-    };
-
-<<<<<<< HEAD
-=cut
 
 register cache_page_key_generator => sub {
     shift if $dancer_version >= 2;
     $cache_page_key_generator = shift;
 };
 
-=======
->>>>>>> 3e2402d6
-=head2 cache_set, cache_get, cache_remove, cache_clear, cache_compute
-
-Shortcut to the cache's object methods.
-
-    get '/cache/:attr/:value' => sub {
-        # equivalent to cache->set( ... );
-        cache_set $params->{attr} => $params->{value};
-    };
-
-See the L<CHI> documentation for further info on these methods.
-
-<<<<<<< HEAD
-=cut
 
 for my $method ( qw/ set get remove clear compute / ) {
     register 'cache_'.$method => sub {
@@ -478,8 +189,155 @@
 Dancer::Factory::Hook->instance->install_hooks(qw/ before_create_cache /)
     if $dancer_version < 2;
 
-=======
->>>>>>> 3e2402d6
+
+register_plugin for_versions => [1,2];
+
+__END__
+
+=pod
+
+=head1 NAME
+
+Dancer::Plugin::Cache::CHI - Dancer plugin to cache response content (and anything else)
+
+=head1 VERSION
+
+version 1.4.0
+
+=head1 SYNOPSIS
+
+In your configuration:
+
+    plugins:
+        'Cache::CHI':
+            driver: Memory
+            global: 1
+
+In your application:
+
+    use Dancer ':syntax';
+    use Dancer::Plugin::Cache::CHI;
+
+    # caching pages' response
+
+    check_page_cache;
+
+    get '/cache_me' => sub {
+        cache_page template 'foo';
+    };
+
+    # using the helper functions
+
+    get '/clear' => sub {
+        cache_clear;
+    };
+
+    put '/stash' => sub {
+        cache_set secret_stash => request->body;
+    };
+
+    get '/stash' => sub {
+        return cache_get 'secret_stash';
+    };
+
+    del '/stash' => {
+        return cache_remove 'secret_stash';
+    };
+
+    # using the cache directly
+
+    get '/something' => sub {
+        my $thingy = cache->compute( 'thingy', sub { compute_thingy() } );
+
+        return template 'foo' => { thingy => $thingy };
+    };
+
+=head1 DESCRIPTION
+
+This plugin provides Dancer with an interface to a L<CHI> cache. Also, it
+includes a mechanism to easily cache the response of routes.
+
+=head1 CONFIGURATION
+
+Unrecognized configuration elements are passed directly to the L<CHI> object's
+constructor. For example, the configuration given in the L</SYNOPSIS>
+will create a cache object equivalent to
+
+    $cache = CHI->new( driver => 'Memory', global => 1, );
+
+=head2 honor_no_cache
+
+If the parameter 'C<honor_no_cache>' is set to true, a request with the http
+header 'C<Cache-Control>' or 'C<Pragma>' set to 'I<no-cache>' will ignore any
+content cached via 'C<cache_page>' and will have the page regenerated anew.
+
+=head1 KEYWORDS
+
+=head2 cache
+
+Returns the L<CHI> cache object.
+
+=head2 cache $namespace, \%args
+
+L<CHI> only allows one namespace per object. But you can create more caches by
+using I<cache $namespace, \%args>. The new cache uses the arguments as defined in
+the configuration, which values can be overriden by the optional arguments
+(which are only used on the first invocation of the namespace).
+
+    get '/memory' => sub {
+        cache('elephant')->get( 'stuff' );
+    };
+
+    get '/goldfish' => sub {
+        cache( 'goldfish' => { expires_in => 300 } )->get( 'stuff' );
+    };
+
+Note that all the other keywords (C<cache_page>, C<cache_set>, etc) will still
+use the main cache object.
+
+=head2 check_page_cache
+
+If invoked, returns the cached response of a route, if available.
+
+The C<path_info> attribute of the request is used as the key for the route,
+so the same route requested with different parameters will yield the same
+cached content. Caveat emptor.
+
+=head2 cache_page($content, $expiration)
+
+Caches the I<$content> to be served to subsequent requests.
+The headers and http status of the response are also cached.
+
+The I<$expiration> parameter is optional.
+
+=head2 cache_page_key
+
+Returns the cache key used by 'C<cache_page>'. Defaults to
+to the request's I<path_info>, but can be modified via
+I<cache_page_key_generator>.
+
+=head2 cache_page_key_generator( \&sub )
+
+Sets the function that generates the cache key for I<cache_page>.
+
+For example, to have the key contains both information about the request's
+hostname and path_info (useful to deal with multi-machine applications):
+
+    cache_page_key_generator sub {
+        return join ':', request()->host, request()->path_info;
+    };
+
+=head2 cache_set, cache_get, cache_remove, cache_clear, cache_compute
+
+Shortcut to the cache's object methods.
+
+    get '/cache/:attr/:value' => sub {
+        # equivalent to cache->set( ... );
+        cache_set $params->{attr} => $params->{value};
+    };
+
+See the L<CHI> documentation for further info on these methods.
+
 =head1 HOOKS
 
 =head2 before_create_cache
@@ -496,15 +354,6 @@
         config->{plugins}{'Cache::CHI'}{namespace} = hostname;
     };
 
-<<<<<<< HEAD
-=cut
-
-register_plugin for_versions => [1,2];
-
-__END__
-
-=======
->>>>>>> 3e2402d6
 =head1 SEE ALSO
 
 Dancer Web Framework - L<Dancer>
@@ -524,7 +373,4 @@
 This is free software; you can redistribute it and/or modify it under
 the same terms as the Perl 5 programming language system itself.
 
-=cut
-
-
-__END__
+=cut